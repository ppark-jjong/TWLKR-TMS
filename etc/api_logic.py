--- conflicted
+++ resolved
@@ -212,11 +212,7 @@
             client_id=NAVER_CLIENT_ID,
             client_secret=NAVER_CLIENT_SECRET,
             output_file="C:/MyMain/teckwah-dashboard/data/zipcode_address_result_Daejeon.csv",
-<<<<<<< HEAD
             max_rows=8970,  # 750
-=======
-            max_rows=750,  # 750
->>>>>>> 1916a128
         )
         print("\n🎉 실행 완료!")
         print(df_final.tail(5))
